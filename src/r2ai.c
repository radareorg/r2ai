--- conflicted
+++ resolved
@@ -767,41 +767,20 @@
 }
 
 R_IPI const char *r2ai_get_provider_url(RCore *core, const char *provider) {
-<<<<<<< HEAD
-	// returns the URL to list available models
-	const char *host = r_config_get (core->config, "r2ai.host");
-
-=======
 	const char *host = r_config_get (core->config, "r2ai.baseurl");
-
-	if (R_STR_ISNOTEMPTY (host)) {
-		if (r_str_startswith (host, "http")) {
-			return strdup (host);
-		}
-		if (strstr (host, "/v")) {
-			return r_str_newf ("http://%s", host);
-		}
-		return r_str_newf ("http://%s/v1", host);
-	}
-
->>>>>>> b318c308
 	if (strcmp (provider, "openai") == 0) {
 		return "https://api.openai.com/v1";
 	} else if (strcmp (provider, "gemini") == 0) {
 		return "https://generativelanguage.googleapis.com/v1beta/openai";
 	} else if (strcmp (provider, "ollama") == 0) {
 		if (R_STR_ISNOTEMPTY (host)) {
-			if (strchr (host, ':')) {
-				return r_str_newf ("%s/api", host);
-			} else {
-				int port = r_config_get_i (core->config, "r2ai.port");
-				if (r_str_startswith (host, "http")) {
-					return r_str_newf("%s:%d/api", host, port);
-				}
-				return r_str_newf ("http://%s:%d/api", host, port);
-			}
-		}
-		return "http://localhost:11434/api";
+			int port = r_config_get_i (core->config, "r2ai.port");
+			if (r_str_startswith (host, "http")) {
+				return r_str_newf("%s:%d/api", host, port);
+			}
+			return r_str_newf ("http://%s:%d/api", host, port);
+		}
+		return "http://localhost:11434/v1";
 	} else if (strcmp (provider, "xai") == 0) {
 		return "https://api.x.ai/v1";
 	} else if (strcmp (provider, "anthropic") == 0) {
@@ -814,6 +793,12 @@
 		return "https://api.groq.com/openai/v1";
 	} else if (strcmp (provider, "mistral") == 0) {
 		return "https://api.mistral.ai/v1";
+	} else if (R_STR_ISNOTEMPTY (host)) {
+		int port = r_config_get_i (core->config, "r2ai.port"); 
+		if (r_str_startswith (host, "http")) {
+			return r_str_newf ("%s:%d", host, port);
+		}
+		return r_str_newf ("http://%s:%d", host, port);
 	}
 
 	return NULL;
@@ -1012,12 +997,8 @@
 	r_config_lock (core->config, false);
 	r_config_set_cb (core->config, "r2ai.api", "openai", &cb_r2ai_api);
 	r_config_set_cb (core->config, "r2ai.model", "gpt-4o-mini", &cb_r2ai_model);
-<<<<<<< HEAD
-	r_config_set (core->config, "r2ai.host", "");
 	r_config_set_i (core->config, "r2ai.port", 11434);
-=======
 	r_config_set (core->config, "r2ai.baseurl", "");
->>>>>>> b318c308
 	r_config_set_i (core->config, "r2ai.max_tokens", 4096); // max output tokens, or max total tokens
 	r_config_set_i (core->config, "r2ai.thinking_tokens", 0);
 	r_config_set (core->config, "r2ai.temperature", "0.01");
