#include "r2ai.h"

// Define the radare2 command tool
static R2AI_Tool r2cmd_tool = {
	.name = "r2cmd",
	.description = "Run a radare2 command",
	.parameters = "{\
		\"type\": \"object\",\
		\"properties\": {\
			\"command\": {\
				\"type\": \"string\",\
				\"description\": \"The radare2 command to run\"\
			}\
		},\
		\"required\": [\"command\"]\
	}"
};

static R2AI_Tool qjs_tool = {
	.name = "execute_js",
	.description = "Execute a JavaScript script in a quickjs environment. Only what you console.log will be returned.",
	.parameters = "{\
		\"type\": \"object\",\
		\"properties\": {\
			\"script\": {\
				\"type\": \"string\",\
				\"description\": \"The JavaScript script to execute\"\
			}\
		},\
		\"required\": [\"script\"]\
	}"
};

// Create a global tools structure with our tools
static R2AI_Tools r2ai_tools_instance = {
	.tools = NULL, // Will initialize below
	.n_tools = 2
};

// Function to get the global tools instance
R_API const R2AI_Tools *r2ai_get_tools(void) {
	// Initialize tools array if not done yet
	if (!r2ai_tools_instance.tools) {
		static R2AI_Tool tools_array[2];
		tools_array[0] = r2cmd_tool;
		tools_array[1] = qjs_tool;
		r2ai_tools_instance.tools = tools_array;
	}
	return &r2ai_tools_instance;
}

// Function to parse input tools_json (OpenAI format) into R2AI_Tool array
R_API R2AI_Tools *r2ai_tools_parse(const char *tools_json) {
	if (!tools_json) {
		return NULL;
	}

	RJson *json = r_json_parse ((char *)tools_json);
	if (!json || json->type != R_JSON_ARRAY) {
		R_LOG_ERROR ("Invalid tools JSON format - expected array");
		r_json_free (json);
		return NULL;
	}

	R2AI_Tools *tools = R_NEW0 (R2AI_Tools);
	if (!tools) {
		r_json_free (json);
		return NULL;
	}

	int n_tools = json->children.count;
	tools->tools = R_NEWS0 (R2AI_Tool, n_tools);
	if (!tools->tools) {
		free (tools);
		r_json_free (json);
		return NULL;
	}
	tools->n_tools = n_tools;

	int valid_tools = 0;
	for (int i = 0; i < n_tools; i++) {
		const RJson *tool_json = r_json_item (json, i);
		if (!tool_json || tool_json->type != R_JSON_OBJECT) {
			continue;
		}

		const RJson *type = r_json_get (tool_json, "type");
		if (!type || type->type != R_JSON_STRING || strcmp (type->str_value, "function") != 0) {
			continue;
		}

		const RJson *function = r_json_get (tool_json, "function");
		if (!function || function->type != R_JSON_OBJECT) {
			continue;
		}

		const RJson *name = r_json_get (function, "name");
		const RJson *description = r_json_get (function, "description");
		const RJson *parameters = r_json_get (function, "parameters");

		if (!name || name->type != R_JSON_STRING) {
			continue;
		}

		R2AI_Tool *tool = &tools->tools[valid_tools++];
		tool->name = strdup (name->str_value);

		if (description && description->type == R_JSON_STRING) {
			tool->description = strdup (description->str_value);
		}

		if (parameters) {
			// Just pass through the JSON as a string
			if (parameters->type == R_JSON_STRING) {
				tool->parameters = strdup (parameters->str_value);
			} else {
				// Use pj_raw to pass through any other raw JSON
				PJ *pj = pj_new ();
				if (pj) {
					pj_raw (pj, "{}");
					char *params_str = pj_drain (pj);
					if (params_str) {
						tool->parameters = strdup (params_str);
						free (params_str);
					}
				}
			}
		}
	}

	// Update count of valid tools
	tools->n_tools = valid_tools;

	r_json_free (json);
	return tools;
}

// Function to convert R2AI_Tools to OpenAI format JSON
R_API char *r2ai_tools_to_openai_json(const R2AI_Tools *tools) {
	if (!tools || tools->n_tools <= 0) {
		return NULL;
	}

	PJ *pj = pj_new ();
	if (!pj) {
		return NULL;
	}

	pj_a (pj); // Start array

	for (int i = 0; i < tools->n_tools; i++) {
		const R2AI_Tool *tool = &tools->tools[i];
		if (!tool->name) {
			continue;
		}

		pj_o (pj); // Start tool object
		pj_ks (pj, "type", "function");

		pj_k (pj, "function");
		pj_o (pj); // Start function object

		pj_ks (pj, "name", tool->name);

		if (tool->description) {
			pj_ks (pj, "description", tool->description);
		}

		if (tool->parameters) {
			pj_k (pj, "parameters");
			pj_raw (pj, tool->parameters);
		}

		pj_end (pj); // End function object
		pj_end (pj); // End tool object
		if (i < tools->n_tools - 1) {
			pj_raw (pj, ",");
		}
	}

	pj_end (pj); // End array

	char *result = pj_drain (pj);
	R_LOG_DEBUG ("OpenAI tools JSON: %s", result);
	return result;
}

// Function to convert R2AI_Tools to Anthropic format JSON
R_API char *r2ai_tools_to_anthropic_json(const R2AI_Tools *tools) {
	if (!tools || tools->n_tools <= 0) {
		return NULL;
	}

	PJ *pj = pj_new ();
	if (!pj) {
		return NULL;
	}

	pj_a (pj); // Start array

	for (int i = 0; i < tools->n_tools; i++) {
		const R2AI_Tool *tool = &tools->tools[i];
		if (!tool->name) {
			continue;
		}

		pj_o (pj); // Start tool object

		pj_ks (pj, "name", tool->name);

		if (tool->description) {
			pj_ks (pj, "description", tool->description);
		}

		if (tool->parameters) {
			pj_k (pj, "input_schema");
			pj_raw (pj, tool->parameters);
		}

		pj_end (pj); // End tool object
		if (i < tools->n_tools - 1) {
			pj_raw (pj, ",");
		}
	}

	pj_end (pj); // End array

	char *result = pj_drain (pj);
	return result;
}

// Function to free a tools structure
R_API void r2ai_tools_free(R2AI_Tools *tools) {
	if (!tools) {
		return;
	}

	if (tools->tools) {
		for (int i = 0; i < tools->n_tools; i++) {
			R2AI_Tool *tool = &tools->tools[i];
			R_FREE (tool->name);
			R_FREE (tool->description);
			R_FREE (tool->parameters);
		}
		R_FREE (tools->tools);
	}

	R_FREE (tools);
}

static char *to_cmd(const char *command) {
	PJ *pj = pj_new ();
	if (!pj) {
		return NULL;
	}

	pj_o (pj);
	pj_ks (pj, "cmd", command);
	pj_end (pj);

	return pj_drain (pj);
}

R_API char *r2ai_r2cmd(RCore *core, RJson *args, bool hide_tool_output, char **edited_command) {
	if (!args) {
		return strdup ("{ \"res\":\"Command is NULL\" }");
	}

	const RJson *command_json = r_json_get (args, "command");
	if (!command_json || !command_json->str_value) {
		return strdup ("{ \"res\":\"No command in tool call arguments\" }");
	}

	const char *command = command_json->str_value;

	if (r_str_startswith (command, "r2 ")) {
		return strdup ("{ \"res\":\"You are already in r2!\" }");
	}

	bool ask_to_execute = r_config_get_b (core->config, "r2ai.auto.yolo") != true;
	*edited_command = NULL; // keeps track of the command that was really executed in case user modifies it

	if (ask_to_execute) {
		// Check if command contains newlines to determine if it's multi-line
		bool is_multiline = strchr (command, '\n') != NULL;

		if (is_multiline) {
			// Use editor for multi-line commands
			*edited_command = strdup (command);
#if R2_VERSION_NUMBER >= 50909
			r_cons_editor (core->cons, NULL, *edited_command);
#else
			r_cons_editor (NULL, *edited_command);
#endif
			command = *edited_command;
		} else {
			// For single-line commands, push the command to input buffer
			r_cons_newline (core->cons);
			r_cons_printf (core->cons, "\x1b[31m[edit cmd]>\x1b[0m ");
			r_cons_flush (core->cons);
			// Push the command to the input buffer
			r_cons_readpush (command, strlen (command));
			r_cons_readpush ("\x05", 1); // Ctrl+E - move to end

			// Get user input with command pre-filled
#if R2_VERSION_NUMBER >= 50909
			const char *readline_result = r_line_readline (core->cons);
#else
			const char *readline_result = r_line_readline ();
#endif

			// Check if interrupted or ESC pressed (readline_result is NULL or empty)
			if (r_cons_is_breaked (core->cons) || !readline_result || !*readline_result) {
				R_LOG_INFO ("Command execution cancelled %s", readline_result);
				return strdup ("R2AI_SIGINT");
			}

			// Process the result
			if (readline_result && *readline_result) {
				*edited_command = strdup (readline_result);
				command = *edited_command;
			} else {
				// If user just pressed enter, keep the original command
				*edited_command = strdup (command);
				command = *edited_command;
			}
		}
		R_LOG_DEBUG("Edited command: %s", *edited_command);
	} else {
		*edited_command = strdup (command);
	}
	
	if (!hide_tool_output) {
<<<<<<< HEAD
		char *red_command = r_str_newf ("\x1b[31m%s\x1b[0m\n", *edited_command);
		r_cons_write (red_command, strlen (red_command));
		r_cons_flush ();
=======
		char *red_command = r_str_newf ("\x1b[31m%s\x1b[0m\n", command);
		r_cons_write (core->cons, red_command, strlen (red_command));
		r_cons_flush (core->cons);
>>>>>>> baee6955
		free (red_command);
	}

	char *json_cmd = to_cmd (*edited_command);
	if (!json_cmd) {
		// caller should free edited_command
		return strdup ("{ \"res\":\"Failed to create JSON command\" }");
	}

	char *cmd_output = r_core_cmd_str (core, json_cmd);
	free (json_cmd);

	if (!cmd_output) {
		return strdup ("{ \"res\":\"Command returned no output or failed\" }");
	}

	return cmd_output;
}

// R_API int r_base64_encode(char *bout, const ut8 *bin, int len);
// R_API int r_base64_decode(ut8 *bout, const char *bin, int len);
// R_API ut8 *r_base64_decode_dyn(const char *in, int len);
// R_API char *r_base64_encode_dyn(const char *str, int len);

// qjs function implementation
R_API char *r2ai_qjs(RCore *core, RJson *args, bool hide_tool_output) {
	if (!args) {
		return strdup ("{ \"res\":\"Script is NULL\" }");
	}

	const RJson *script_json = r_json_get (args, "script");
	if (!script_json) {
		return strdup ("{ \"res\":\"No script field found in arguments\" }");
	}

	if (!script_json->str_value) {
		return strdup ("{ \"res\":\"Script value is NULL or empty\" }");
	}

	bool ask_to_execute = r_config_get_b (core->config, "r2ai.auto.yolo") != true;
	const char *script = script_json->str_value;
	char *edited_script = NULL;

	if (ask_to_execute) {
		// Check if script contains newlines to determine if it's multi-line
		bool is_multiline = strchr (script, '\n') != NULL;

		if (is_multiline) {
			// Use editor for multi-line scripts
			edited_script = strdup (script);
#if R2_VERSION_NUMBER >= 50909
			r_cons_editor (core->cons, NULL, edited_script);
#else
			r_cons_editor (NULL, edited_script);
#endif
			script = edited_script;
		} else {
			// For single-line scripts, push the script to input buffer
			r_cons_printf (core->cons, "\x1b[31m[edit js]>\x1b[0m ");
			r_cons_flush (core->cons);

			// Push the script to the input buffer
			r_cons_readpush (script, strlen (script));
			r_cons_readpush ("\x05", 1); // Ctrl+E - move to end

			// Get user input with script pre-filled
#if R2_VERSION_NUMBER >= 50909
			const char *readline_result = r_line_readline (core->cons);
#else
			const char *readline_result = r_line_readline ();
#endif

			// Check if interrupted or ESC pressed (readline_result is NULL or empty)
			if (r_cons_is_breaked (core->cons) || !readline_result || !*readline_result) {
				free (edited_script); // Free if already allocated
				return strdup ("R2AI_SIGINT");
			}

			// Process the result
			if (readline_result && *readline_result) {
				edited_script = strdup (readline_result);
				script = edited_script;
			} else {
				// If user just pressed enter, keep the original script
				edited_script = strdup (script);
				script = edited_script;
			}
		}
	}

	if (!hide_tool_output) {
		char *print_script = r_str_newf ("\n```js\n%s\n```", script);
		char *print_script_rendered = r2ai_markdown (print_script);
		r_cons_write (core->cons, print_script_rendered, strlen (print_script_rendered));
		r_cons_flush (core->cons);
		free (print_script);
		free (print_script_rendered);
	}
	char *payload = r_str_newf ("var console = { log:r2log, warn:r2log, info:r2log, error:r2log, debug:r2log };%s", script);

	// Free edited_script after we're done using it
	free (edited_script);

	R_LOG_DEBUG ("Payload length: %d", (int)strlen (payload));

	if (!payload) {
		return strdup ("{ \"res\":\"Failed to create script payload\" }");
	}

	char *payload_base64 = r_base64_encode_dyn ((const ut8 *)payload, strlen (payload));
	if (!payload_base64) {
		free (payload);
		return strdup ("{ \"res\":\"Failed to encode script\" }");
	}

	char *cmd = r_str_newf ("#!qjs -e base64:%s", payload_base64);
	R_LOG_DEBUG ("Command length: %d", (int)strlen (cmd));
	free (payload);
	free (payload_base64);

	char *json_cmd = to_cmd (cmd);
	if (!json_cmd) {
		free (cmd);
		return strdup ("{ \"res\":\"Failed to execute qjs\" }");
	}

	char *cmd_output = r_core_cmd_str (core, json_cmd);
	free (json_cmd);
	free (cmd);

	return cmd_output;
}

R_API char *execute_tool(RCore *core, const char *tool_name, const char *args, char **edited_command) {
	if (!tool_name || !args) {
		return strdup ("{ \"res\":\"Tool name or arguments are NULL\" }");
	}

	R_LOG_DEBUG ("Args: %s", args);

	// Check if args is valid JSON before parsing
	if (!r_str_startswith (args, "{") || !strchr (args, '}')) {
		return r_str_newf ("Invalid JSON arguments: %s", args);
	}

	RJson *args_json = r_json_parse ((char *)args);
	if (!args_json) {
		return r_str_newf ("Failed to parse arguments: %s", args);
	}

	bool hide_tool_output = r_config_get_b (core->config, "r2ai.auto.hide_tool_output");

	char *print_name = r_str_newf ("\x1b[1;32m\x1b[4m[%s]>\x1b[0m ", tool_name);
	r_cons_write (core->cons, print_name, strlen (print_name));
	r_cons_flush (core->cons);

	free (print_name);
	char *tool_result = NULL;

	if (strcmp (tool_name, "r2cmd") == 0) {
		tool_result = r2ai_r2cmd (core, args_json, hide_tool_output, edited_command);
	} else if (strcmp (tool_name, "execute_js") == 0) {
		tool_result = r2ai_qjs (core, args_json, hide_tool_output);
	} else {
		tool_result = strdup ("{ \"res\":\"Unknown tool\" }");
	}

	// Check for interruption after executing the tool
	if (tool_result && strcmp (tool_result, "R2AI_SIGINT") == 0) {
		free (tool_result);
		return strdup ("R2AI_SIGINT");
	}

	// Try to parse as JSON (equivalent to json.loads in Python)
	char *result = NULL;

	// Check for empty or invalid response that could cause a crash
	if (!tool_result || !*tool_result) {
		free (tool_result);
		return strdup ("{ \"res\":\"Error: Empty or invalid response from QJS execution\" }");
	}

	// Validate that the tool_result looks like valid JSON before parsing
	if (!r_str_startswith (tool_result, "{") || !strchr (tool_result, '}')) {
		// Not a JSON object, return as plain text
		result = strdup (tool_result);
		free (tool_result);
		return result;
	}

	RJson *json = NULL;
	// Try to parse the JSON safely
	json = r_json_parse (tool_result);

	if (!json) {
		// JSON parsing failed, return original content
		R_LOG_WARN ("Failed to parse JSON response from tool execution");
		result = strdup (tool_result);
		free (tool_result);
		return result;
	}

	if (json) {
		// Check for error field
		const RJson *error_json = r_json_get (json, "error");
		if (error_json && (error_json->type == R_JSON_BOOLEAN || error_json->type == R_JSON_STRING) &&
			((error_json->type == R_JSON_BOOLEAN && error_json->num.u_value) ||
				(error_json->type == R_JSON_STRING && error_json->str_value[0]))) {

			// Build error message from logs if available
			const RJson *logs_json = r_json_get (json, "logs");
			if (logs_json && logs_json->type == R_JSON_ARRAY) {
				RStrBuf *sb = r_strbuf_new ("");

				for (size_t i = 0; i < logs_json->children.count; i++) {
					const RJson *log = r_json_item (logs_json, i);
					if (log && log->type == R_JSON_OBJECT) {
						const RJson *message = r_json_get (log, "message");
						if (message && message->type == R_JSON_STRING) {
							r_strbuf_appendf (sb, "%s\n", message->str_value);
						}
					}
				}

				result = r_strbuf_drain (sb);
			} else {
				// If no logs, return the error message directly
				if (error_json->type == R_JSON_STRING) {
					result = strdup (error_json->str_value);
				} else {
					result = strdup ("Error occurred (no details available)");
				}
			}
		} else {
			// Extract res field
			const RJson *res_json = r_json_get (json, "res");
			if (res_json && res_json->type == R_JSON_STRING) {
				result = strdup (res_json->str_value);
			} else {
				// Just return the entire command output if res field not found
				result = strdup (tool_result);
			}
		}

		r_json_free (json);
	} else {
		// JSON parse failed, handle like JSONDecodeError in Python
		char *trimmed = r_str_trim_dup (tool_result);
		if (trimmed) {
			// Manual line splitting to avoid r_str_split issues
			RList *lines = r_str_split_list (trimmed, "\n", 0);
			if (lines) {
				int line_count = r_list_length (lines);
				if (line_count > 0) {
					char *last_line = r_list_get_n (lines, line_count - 1);
					if (last_line && r_str_startswith (last_line, "{\"res\":\"\"")) {
						// Remove the last line by joining all lines except the last
						RStrBuf *sb = r_strbuf_new ("");
						int i = 0;

						// Use manual iteration instead of r_list_foreach_n
						RListIter *iter;
						char *line;
						r_list_foreach (lines, iter, line) {
							// Skip the last line
							if (line != last_line) {
								if (i > 0) {
									r_strbuf_append (sb, "\n");
								}
								r_strbuf_append (sb, line);
								i++;
							}
						}

						result = r_strbuf_drain (sb);
					} else {
						// Keep the output as is
						result = strdup (tool_result);
					}
				} else {
					result = strdup (tool_result);
				}
				r_list_free (lines);
			} else {
				result = strdup (tool_result);
			}
			free (trimmed);
		} else {
			result = strdup (tool_result);
		}
	}

	free (tool_result);

	if (!result) {
		return r_str_newf ("Error running tool: Unknown error\nCommand: %s", args);
	}
	RCons *cons = core->cons; 
	if (!hide_tool_output) {
		r_cons_newline (cons);
		r_cons_write (cons, result, strlen (result));
		r_cons_newline (cons);
		r_cons_flush (cons);
	}

	r_str_ansi_strip (result);

	r_json_free (args_json);
	return result;
}<|MERGE_RESOLUTION|>--- conflicted
+++ resolved
@@ -331,15 +331,9 @@
 	}
 	
 	if (!hide_tool_output) {
-<<<<<<< HEAD
 		char *red_command = r_str_newf ("\x1b[31m%s\x1b[0m\n", *edited_command);
-		r_cons_write (red_command, strlen (red_command));
-		r_cons_flush ();
-=======
-		char *red_command = r_str_newf ("\x1b[31m%s\x1b[0m\n", command);
-		r_cons_write (core->cons, red_command, strlen (red_command));
+		r_cons_write (core->cons, strlen (red_command));
 		r_cons_flush (core->cons);
->>>>>>> baee6955
 		free (red_command);
 	}
 
